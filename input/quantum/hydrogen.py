# hydrogen atom

def common(mesh='tmp/mesh.vtk', dim=3, n_eigs=5, tau=-1.0):
    assert dim in [2, 3]
    file_name_mesh = mesh
    options = {
        'save_eig_vectors' : None,
        'squared' : False,
        'n_eigs' : n_eigs,
        'eigen_solver' : 'eigen1',
    }

    # Whole domain $Y$.
    region_1000 = {
        'name' : 'Omega',
        'select' : 'all',
    }

    # Domain $Y_2$.
    region_2 = {
        'name' : 'Surface',
        'select' : 'nodes of surface',
    }

    material_1 = {
        'name' : 'm',
        'mode' : 'here',
        'region' : 'Omega',

        'val' : 0.5,
    }

    material_2 = {
        'name' : 'mat_v',
        'mode' : 'function',
        'region' : 'Omega',

        'function' : 'fun_v',
        'extra_args' : {'mode' : 'r^2'},
    }

    if dim == 3:
        base_approx = "3_4_P1"
    else:
        base_approx = "2_3_P1"

    field_0 = {
        'name' : 'field_Psi',
        'dim' : (1,1),
        'flags' : (),
        'domain' : 'Omega',
        'bases' : {'Omega' : base_approx}
    }

    if dim == 3:
        quadr = "gauss_o2_d3"
    else:
        quadr = "gauss_o2_d2"

    integral_1 = {
        'name' : 'i1',
        'kind' : 'v',
        'quadrature' : quadr,
    }

    variable_1 = {
        'name' : 'Psi',
        'kind' : 'unknown field',
        'field' : 'field_Psi',
        'order' : 0,
    }
    variable_2 = {
        'name' : 'v',
        'kind' : 'test field',
        'field' : 'field_Psi',
        'dual' : 'Psi',
    }
    variable_3 = {
        'name' : 'V',
        'kind' : 'parameter field',
        'field' : 'field_Psi',
        'like' : 'Psi',
    }

    ebc_1 = {
        'name' : 'ZeroSurface',
        'region' : 'Surface',
        'dofs' : {'Psi.0' : 0.0},
    }

    equations = {
        'lhs' : """  dw_laplace.i1.Omega( m.val, v, Psi )
                   + dw_mass_scalar_variable.i1.Omega( mat_v.V, v, Psi )""",
        'rhs' : """dw_mass_scalar.i1.Omega( v, Psi )""",
    }

    solver_2 = {
        'name' : 'eigen1',
        'kind' : 'eig.pysparse',

<<<<<<< HEAD
        'tau' : tau,
        'epsA' : 1e-5,
        'iMax' : 150,
=======
        'tau' : -1.0,
        'eps_a' : 1e-5,
        'i_max' : 150,
>>>>>>> fcd5dc62
        'method' : 'qmrs',
        'verbosity' : 0,
        'strategy' : 1,
    }

    fe = {
        'chunk_size' : 100000
    }
    return locals()<|MERGE_RESOLUTION|>--- conflicted
+++ resolved
@@ -98,15 +98,9 @@
         'name' : 'eigen1',
         'kind' : 'eig.pysparse',
 
-<<<<<<< HEAD
-        'tau' : tau,
-        'epsA' : 1e-5,
-        'iMax' : 150,
-=======
         'tau' : -1.0,
         'eps_a' : 1e-5,
         'i_max' : 150,
->>>>>>> fcd5dc62
         'method' : 'qmrs',
         'verbosity' : 0,
         'strategy' : 1,
