--- conflicted
+++ resolved
@@ -2,13 +2,9 @@
 import numpy as nm
 import scipy.sparse as sp
 
-<<<<<<< HEAD
 from sfepy.base.base import Struct, invert_dict, get_default, output,\
      assert_, is_sequence
-=======
-from sfepy.base.base import Struct, invert_dict, get_default, output, assert_
 from sfepy.base.timing import Timer
->>>>>>> 96d4b6be
 from .meshio import MeshIO, supported_cell_types
 import six
 from scipy.spatial import cKDTree
